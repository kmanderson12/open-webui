{
	"'s', 'm', 'h', 'd', 'w' or '-1' for no expiration.": "'s', 'm', 'h', 'd', 'w' یا '-1' برای غیر فعال کردن انقضا.",
	"(Beta)": "(بتا)",
	"(e.g. `sh webui.sh --api`)": "(e.g. `sh webui.sh --api`)",
	"(latest)": "(آخرین)",
	"{{modelName}} is thinking...": "{{modelName}} در حال فکر کردن است...",
	"{{user}}'s Chats": "",
	"{{webUIName}} Backend Required": "بکند {{webUIName}} نیاز است.",
	"a user": "یک کاربر",
	"About": "درباره",
	"Account": "حساب کاربری",
	"Accurate information": "",
	"Add a model": "اضافه کردن یک مدل",
	"Add a model tag name": "اضافه کردن یک نام تگ برای مدل",
	"Add a short description about what this modelfile does": "توضیح کوتاهی در مورد کاری که این فایل\u200cمدل انجام می دهد اضافه کنید",
	"Add a short title for this prompt": "یک عنوان کوتاه برای این درخواست اضافه کنید",
	"Add a tag": "اضافه کردن یک تگ",
	"Add Docs": "اضافه کردن اسناد",
	"Add Files": "اضافه کردن فایل\u200cها",
	"Add message": "اضافه کردن پیغام",
	"Add Model": "",
	"Add Tags": "اضافه کردن تگ\u200cها",
	"Adjusting these settings will apply changes universally to all users.": "با تنظیم این تنظیمات، تغییرات به طور کلی برای همه کاربران اعمال می شود.",
	"admin": "مدیر",
	"Admin Panel": "پنل مدیریت",
	"Admin Settings": "تنظیمات مدیریت",
	"Advanced Parameters": "پارامترهای پیشرفته",
	"all": "همه",
	"All Users": "همه کاربران",
	"Allow": "اجازه دادن",
	"Allow Chat Deletion": "اجازه حذف گپ",
	"alphanumeric characters and hyphens": "حروف الفبایی و خط فاصله",
	"Already have an account?": "از قبل حساب کاربری دارید؟",
	"an assistant": "یک دستیار",
	"and": "و",
	"API Base URL": "API Base URL",
	"API Key": "API Key",
	"API Key created.": "",
	"API keys": "",
	"API RPM": "API RPM",
	"Archive": "",
	"Archived Chats": "",
	"are allowed - Activate this command by typing": "مجاز هستند - این دستور را با تایپ کردن این فعال کنید:",
	"Are you sure?": "آیا مطمئن هستید؟",
	"Attention to detail": "",
	"Audio": "صدا",
	"Auto-playback response": "پخش خودکار پاسخ ",
	"Auto-send input after 3 sec.": "به طور خودکار ورودی را پس از 3 ثانیه ارسال کن.",
	"AUTOMATIC1111 Base URL": "پایه URL AUTOMATIC1111 ",
	"AUTOMATIC1111 Base URL is required.": "به URL پایه AUTOMATIC1111 مورد نیاز است.",
	"available!": "در دسترس!",
	"Back": "بازگشت",
	"Bad Response": "",
	"Being lazy": "",
	"Builder Mode": "حالت سازنده",
	"Cancel": "لغو",
	"Categories": "دسته\u200cبندی\u200cها",
	"Change Password": "تغییر رمز عبور",
	"Chat": "گپ",
	"Chat History": "تاریخچه\u200cی گفتگو",
	"Chat History is off for this browser.": "سابقه گپ برای این مرورگر خاموش است.",
	"Chats": "گپ\u200cها",
	"Check Again": "چک مجدد",
	"Check for updates": "بررسی به\u200cروزرسانی",
	"Checking for updates...": "در حال بررسی برای به\u200cروزرسانی..",
	"Choose a model before saving...": "قبل از ذخیره یک مدل را انتخاب کنید...",
	"Chunk Overlap": "همپوشانی تکه",
	"Chunk Params": "پارامترهای تکه",
	"Chunk Size": "اندازه تکه",
	"Click here for help.": "برای کمک اینجا را کلیک کنید.",
	"Click here to check other modelfiles.": "برای بررسی سایر فایل\u200cهای مدل اینجا را کلیک کنید.",
	"Click here to select": "برای انتخاب اینجا کلیک کنید",
	"Click here to select documents.": "برای انتخاب اسناد اینجا را کلیک کنید.",
	"click here.": "اینجا کلیک کنید.",
	"Click on the user role button to change a user's role.": "برای تغییر نقش کاربر، روی دکمه نقش کاربر کلیک کنید.",
	"Close": "بسته",
	"Collection": "مجموعه",
	"ComfyUI": "",
	"ComfyUI Base URL": "",
	"ComfyUI Base URL is required.": "",
	"Command": "دستور",
	"Confirm Password": "تایید رمز عبور",
	"Connections": "ارتباطات",
	"Content": "محتوا",
	"Context Length": "طول زمینه",
	"Continue Response": "",
	"Conversation Mode": "حالت مکالمه",
	"Copied shared chat URL to clipboard!": "",
	"Copy": "",
	"Copy last code block": "کپی آخرین بلوک کد",
	"Copy last response": "کپی آخرین پاسخ",
	"Copy Link": "",
	"Copying to clipboard was successful!": "کپی کردن در کلیپ بورد با موفقیت انجام شد!",
	"Create a concise, 3-5 word phrase as a header for the following query, strictly adhering to the 3-5 word limit and avoiding the use of the word 'title':": "یک عبارت مختصر و ۳ تا ۵ کلمه ای را به عنوان سرفصل برای پرس و جو زیر ایجاد کنید، به شدت محدودیت ۳-۵ کلمه را رعایت کنید و از استفاده از کلمه 'عنوان' خودداری کنید:",
	"Create a modelfile": "ایجاد یک فایل مدل",
	"Create Account": "ساخت حساب کاربری",
	"Created at": "ایجاد شده در",
	"Created At": "",
	"Current Model": "مدل فعلی",
	"Current Password": "رمز عبور فعلی",
	"Custom": "دلخواه",
	"Customize Ollama models for a specific purpose": "مدل های اولاما را برای یک هدف خاص سفارشی کنید",
	"Dark": "تیره",
	"Database": "پایگاه داده",
	"DD/MM/YYYY HH:mm": "DD/MM/YYYY HH:mm",
	"Default": "پیشفرض",
	"Default (Automatic1111)": "پیشفرض (Automatic1111)",
	"Default (SentenceTransformers)": "",
	"Default (Web API)": "پیشفرض (Web API)",
	"Default model updated": "مدل پیشفرض به\u200cروزرسانی شد",
	"Default Prompt Suggestions": "پیشنهادات پرامپت پیش فرض",
	"Default User Role": "نقش کاربر پیش فرض",
	"delete": "حذف",
	"Delete": "",
	"Delete a model": "حذف یک مدل",
	"Delete chat": "حذف گپ",
	"Delete Chat": "",
	"Delete Chats": "حذف گپ\u200cها",
	"Delete User": "",
	"Deleted {{deleteModelTag}}": "{{deleteModelTag}} پاک شد",
	"Deleted {{tagName}}": "",
	"Description": "توضیحات",
	"Didn't fully follow instructions": "",
	"Disabled": "غیرفعال",
	"Discover a modelfile": "فایل مدل را کشف کنید",
	"Discover a prompt": "یک اعلان را کشف کنید",
	"Discover, download, and explore custom prompts": "پرامپت\u200cهای سفارشی را کشف، دانلود و کاوش کنید",
	"Discover, download, and explore model presets": "پیش تنظیمات مدل را کشف، دانلود و کاوش کنید",
	"Display the username instead of You in the Chat": "نمایش نام کاربری به جای «شما» در چت",
	"Document": "سند",
	"Document Settings": "تنظیمات سند",
	"Documents": "اسناد",
	"does not make any external connections, and your data stays securely on your locally hosted server.": "هیچ اتصال خارجی ایجاد نمی کند و داده های شما به طور ایمن در سرور میزبان محلی شما باقی می ماند.",
	"Don't Allow": "اجازه نده",
	"Don't have an account?": "حساب کاربری ندارید؟",
	"Don't like the style": "",
	"Download": "",
	"Download Database": "دانلود پایگاه داده",
	"Drop any files here to add to the conversation": "هر فایلی را اینجا رها کنید تا به مکالمه اضافه شود",
	"e.g. '30s','10m'. Valid time units are 's', 'm', 'h'.": "به طور مثال '30s','10m'. واحد\u200cهای زمانی معتبر 's', 'm', 'h' هستند.",
	"Edit": "",
	"Edit Doc": "ویرایش سند",
	"Edit User": "ویرایش کاربر",
	"Email": "ایمیل",
	"Embedding Model Engine": "",
	"Embedding model set to \"{{embedding_model}}\"": "",
	"Enable Chat History": "تاریخچه چت را فعال کنید",
	"Enable New Sign Ups": "فعال کردن ثبت نام\u200cهای جدید",
	"Enabled": "فعال",
	"Enter {{role}} message here": "پیام {{role}} را اینجا وارد کنید",
	"Enter Chunk Overlap": "مقدار Chunk Overlap را وارد کنید",
	"Enter Chunk Size": "مقدار Chunk Size را وارد کنید",
	"Enter Image Size (e.g. 512x512)": "اندازه تصویر را وارد کنید (مثال: 512x512)",
	"Enter LiteLLM API Base URL (litellm_params.api_base)": "URL پایه مربوط به LiteLLM API را وارد کنید (litellm_params.api_base)",
	"Enter LiteLLM API Key (litellm_params.api_key)": "کلید API مربوط به LiteLLM را وارد کنید (litellm_params.api_key)",
	"Enter LiteLLM API RPM (litellm_params.rpm)": "RPM API مربوط به LiteLLM را وارد کنید (litellm_params.rpm)",
	"Enter LiteLLM Model (litellm_params.model)": "مدل مربوط به LiteLLM را وارد کنید (litellm_params.model)",
	"Enter Max Tokens (litellm_params.max_tokens)": "حداکثر تعداد توکن را وارد کنید (litellm_params.max_tokens)",
	"Enter model tag (e.g. {{modelTag}})": "تگ مدل را وارد کنید (مثلا {{modelTag}})",
	"Enter Number of Steps (e.g. 50)": "تعداد گام ها را وارد کنید (مثال: 50)",
	"Enter Relevance Threshold": "",
	"Enter stop sequence": "توالی توقف را وارد کنید",
	"Enter Top K": "مقدار Top K را وارد کنید",
	"Enter URL (e.g. http://127.0.0.1:7860/)": "مقدار URL را وارد کنید (مثال http://127.0.0.1:7860/)",
	"Enter Your Email": "ایمیل خود را وارد کنید",
	"Enter Your Full Name": "نام کامل خود را وارد کنید",
	"Enter Your Password": "رمز عبور خود را وارد کنید",
	"Experimental": "آزمایشی",
	"Export All Chats (All Users)": "اکسپورت از همه گپ\u200cها(همه کاربران)",
	"Export Chats": "اکسپورت از گپ\u200cها",
	"Export Documents Mapping": "اکسپورت از نگاشت اسناد",
	"Export Modelfiles": "اکسپورت از فایل\u200cهای مدل",
	"Export Prompts": "اکسپورت از پرامپت\u200cها",
	"Failed to create API Key.": "",
	"Failed to read clipboard contents": "خواندن محتوای کلیپ بورد ناموفق بود",
	"Feel free to add specific details": "",
	"File Mode": "حالت فایل",
	"File not found.": "فایل یافت نشد.",
	"Fingerprint spoofing detected: Unable to use initials as avatar. Defaulting to default profile image.": "",
	"Fluidly stream large external response chunks": "",
	"Focus chat input": "فوکوس کردن ورودی گپ",
	"Followed instructions perfectly": "",
	"Format your variables using square brackets like this:": "متغیرهای خود را با استفاده از براکت مربع به شکل زیر قالب بندی کنید:",
	"From (Base Model)": "از (مدل پایه)",
	"Full Screen Mode": "حالت تمام صفحه",
	"General": "عمومی",
	"General Settings": "تنظیمات عمومی",
	"Generation Info": "",
	"Good Response": "",
	"has no conversations.": "",
	"Hello, {{name}}": "سلام، {{name}}",
	"Hide": "پنهان",
	"Hide Additional Params": "پنهان کردن پارامترهای اضافه",
	"How can I help you today?": "امروز چطور می توانم کمک تان کنم؟",
	"Hybrid Search": "",
	"Image Generation (Experimental)": "تولید تصویر (آزمایشی)",
	"Image Generation Engine": "موتور تولید تصویر",
	"Image Settings": "تنظیمات تصویر",
	"Images": "تصاویر",
	"Import Chats": "ایمپورت گپ\u200cها",
	"Import Documents Mapping": "ایمپورت نگاشت اسناد",
	"Import Modelfiles": "ایمپورت فایل\u200cهای مدل",
	"Import Prompts": "ایمپورت پرامپت\u200cها",
	"Include `--api` flag when running stable-diffusion-webui": "فلگ `--api` را هنکام اجرای stable-diffusion-webui استفاده کنید.",
	"Interface": "رابط",
	"join our Discord for help.": "برای کمک به دیسکورد ما بپیوندید.",
	"JSON": "JSON",
	"JWT Expiration": "JWT انقضای",
	"JWT Token": "JWT توکن",
	"Keep Alive": "Keep Alive",
	"Keyboard shortcuts": "میانبرهای صفحه کلید",
	"Language": "زبان",
	"Last Active": "",
	"Light": "روشن",
	"Listening...": "در حال گوش دادن...",
	"LLMs can make mistakes. Verify important information.": "مدل\u200cهای زبانی بزرگ می\u200cتوانند اشتباه کنند. اطلاعات مهم را راستی\u200cآزمایی کنید.",
	"Made by OpenWebUI Community": "ساخته شده توسط OpenWebUI Community",
	"Make sure to enclose them with": "مطمئن شوید که آنها را با این محصور کنید:",
	"Manage LiteLLM Models": "Manage LiteLLM Models",
	"Manage Models": "مدیریت مدل\u200cها",
	"Manage Ollama Models": "مدیریت مدل\u200cهای اولاما",
	"Max Tokens": "حداکثر توکن",
	"Maximum of 3 models can be downloaded simultaneously. Please try again later.": "حداکثر 3 مدل را می توان به طور همزمان دانلود کرد. لطفاً بعداً دوباره امتحان کنید.",
	"Mirostat": "Mirostat",
	"Mirostat Eta": "Mirostat Eta",
	"Mirostat Tau": "Mirostat Tau",
	"MMMM DD, YYYY": "MMMM DD, YYYY",
	"MMMM DD, YYYY HH:mm": "",
	"Model '{{modelName}}' has been successfully downloaded.": "مدل '{{modelName}}' با موفقیت دانلود شد.",
	"Model '{{modelTag}}' is already in queue for downloading.": "مدل '{{modelTag}}' در حال حاضر در صف برای دانلود است.",
	"Model {{modelId}} not found": "مدل {{modelId}} یافت نشد",
	"Model {{modelName}} already exists.": "مدل {{modelName}} در حال حاضر وجود دارد.",
	"Model filesystem path detected. Model shortname is required for update, cannot continue.": "",
	"Model Name": "نام مدل",
	"Model not selected": "مدل انتخاب نشده",
	"Model Tag Name": "نام تگ مدل",
	"Model Whitelisting": "لیست سفید مدل",
	"Model(s) Whitelisted": "مدل در لیست سفید ثبت شد",
	"Modelfile": "فایل مدل",
	"Modelfile Advanced Settings": "تنظیمات پیشرفته فایل\u200cمدل",
	"Modelfile Content": "محتویات فایل مدل",
	"Modelfiles": "فایل\u200cهای مدل",
	"Models": "مدل\u200cها",
	"More": "",
	"My Documents": "اسناد من",
	"My Modelfiles": "فایل\u200cهای مدل من",
	"My Prompts": "پرامپت\u200cهای من",
	"Name": "نام",
	"Name Tag": "نام تگ",
	"Name your modelfile": "فایل مدل را نام\u200cگذاری کنید",
	"New Chat": "گپ جدید",
	"New Password": "رمز عبور جدید",
	"Not factually correct": "",
	"Not sure what to add?": "مطمئن نیستید چه چیزی را اضافه کنید؟",
	"Not sure what to write? Switch to": "مطمئن نیستید چه بنویسید؟ تغییر به",
	"Notifications": "اعلان",
	"Off": "خاموش",
	"Okay, Let's Go!": "باشه، بزن بریم!",
	"OLED Dark": "",
	"Ollama": "",
	"Ollama Base URL": "URL پایه اولاما",
	"Ollama Version": "نسخه اولاما",
	"On": "روشن",
	"Only": "فقط",
	"Only alphanumeric characters and hyphens are allowed in the command string.": "فقط کاراکترهای الفبایی و خط فاصله در رشته فرمان مجاز هستند.",
	"Oops! Hold tight! Your files are still in the processing oven. We're cooking them up to perfection. Please be patient and we'll let you know once they're ready.": "اوه! فایل های شما هنوز در فر پردازش هستند. ما آنها را کامل می پزیم. لطفا صبور باشید، به محض آماده شدن به شما اطلاع خواهیم داد.",
	"Oops! Looks like the URL is invalid. Please double-check and try again.": "اوه! به نظر می رسد URL نامعتبر است. لطفاً دوباره بررسی کنید و دوباره امتحان کنید.",
	"Oops! You're using an unsupported method (frontend only). Please serve the WebUI from the backend.": "اوه! شما از یک روش پشتیبانی نشده (فقط frontend) استفاده می کنید. لطفاً WebUI را از بکند اجرا کنید.",
	"Open": "باز",
	"Open AI": "Open AI",
	"Open AI (Dall-E)": "Open AI (Dall-E)",
	"Open new chat": "باز کردن گپ جدید",
	"OpenAI": "",
	"OpenAI API": "OpenAI API",
	"OpenAI API Config": "",
	"OpenAI API Key is required.": "مقدار کلید OpenAI API مورد نیاز است.",
	"OpenAI URL/Key required.": "",
	"or": "روشن",
	"Other": "",
	"Parameters": "پارامترها",
	"Password": "رمز عبور",
	"PDF document (.pdf)": "",
	"PDF Extract Images (OCR)": "استخراج تصاویر از PDF (OCR)",
	"pending": "در انتظار",
	"Permission denied when accessing microphone: {{error}}": "هنگام دسترسی به میکروفون، اجازه داده نشد: {{error}}",
	"Plain text (.txt)": "",
	"Playground": "زمین بازی",
<<<<<<< HEAD
	"Positive attitude": "",
	"Profile Image": "",
	"Prompt (e.g. Tell me a fun fact about the Roman Empire)": "",
=======
	"Archived Chats": "آرشیو تاریخچه چت",
	"Profile": "پروفایل",
>>>>>>> c7fa024b
	"Prompt Content": "محتویات پرامپت",
	"Prompt suggestions": "پیشنهادات پرامپت",
	"Prompts": "پرامپت\u200cها",
	"Pull a model from Ollama.com": "دریافت یک مدل از Ollama.com",
	"Pull Progress": "پیشرفت دریافت",
	"Query Params": "پارامترهای پرس و جو",
	"RAG Template": "RAG الگوی",
	"Raw Format": "فرمت خام",
	"Read Aloud": "",
	"Record voice": "ضبط صدا",
	"Redirecting you to OpenWebUI Community": "در حال هدایت به OpenWebUI Community",
	"Refused when it shouldn't have": "",
	"Regenerate": "",
	"Release Notes": "یادداشت\u200cهای انتشار",
	"Relevance Threshold": "",
	"Remove": "",
	"Repeat Last N": "Repeat Last N",
	"Repeat Penalty": "Repeat Penalty",
	"Request Mode": "حالت درخواست",
	"Reranking model set to \"{{reranking_model}}\"": "",
	"Reset Vector Storage": "بازنشانی ذخیره سازی برداری",
	"Response AutoCopy to Clipboard": "کپی خودکار پاسخ به کلیپ بورد",
	"Role": "نقش",
	"Rosé Pine": "Rosé Pine",
	"Rosé Pine Dawn": "Rosé Pine Dawn",
	"Save": "ذخیره",
	"Save & Create": "ذخیره و ایجاد",
	"Save & Submit": "ذخیره و ارسال",
	"Save & Update": "ذخیره و به\u200cروزرسانی",
	"Saving chat logs directly to your browser's storage is no longer supported. Please take a moment to download and delete your chat logs by clicking the button below. Don't worry, you can easily re-import your chat logs to the backend through": "ذخیره گزارش\u200cهای چت مستقیماً در حافظه مرورگر شما دیگر پشتیبانی نمی\u200cشود. لطفاً با کلیک بر روی دکمه زیر، چند لحظه برای دانلود و حذف گزارش های چت خود وقت بگذارید. نگران نباشید، شما به راحتی می توانید گزارش های چت خود را از طریق بکند دوباره وارد کنید",
	"Scan": "اسکن",
	"Scan complete!": "اسکن کامل شد!",
	"Scan for documents from {{path}}": "اسکن اسناد از {{path}}",
	"Search": "جستجو",
	"Search a model": "",
	"Search Documents": "جستجوی اسناد",
	"Search Prompts": "جستجوی پرامپت\u200cها",
	"See readme.md for instructions": "برای مشاهده دستورالعمل\u200cها به readme.md مراجعه کنید",
	"See what's new": "ببینید موارد جدید چه بوده",
	"Seed": "Seed",
	"Select a mode": "یک حالت انتخاب کنید",
	"Select a model": "انتخاب یک مدل",
	"Select an Ollama instance": "انتخاب یک نمونه از اولاما",
	"Send a Message": "ارسال یک پیام",
	"Send message": "ارسال پیام",
	"Server connection verified": "اتصال سرور تأیید شد",
	"Set as default": "تنظیم به عنوان پیشفرض",
	"Set Default Model": "تنظیم مدل پیش فرض",
	"Set Image Size": "تنظیم اندازه تصویر",
	"Set Steps": "تنظیم گام\u200cها",
	"Set Title Auto-Generation Model": "تنظیم مدل تولید خودکار عنوان",
	"Set Voice": "تنظیم صدا",
	"Settings": "تنظیمات",
	"Settings saved successfully!": "تنظیمات با موفقیت ذخیره شد!",
	"Share": "",
	"Share Chat": "",
	"Share to OpenWebUI Community": "اشتراک گذاری با OpenWebUI Community",
	"short-summary": "خلاصه کوتاه",
	"Show": "نمایش",
	"Show Additional Params": "نمایش پارامترهای اضافه",
	"Show shortcuts": "نمایش میانبرها",
	"Showcased creativity": "",
	"sidebar": "نوار کناری",
	"Sign in": "ورود",
	"Sign Out": "خروج",
	"Sign up": "ثبت نام",
	"Signing in": "",
	"Speech recognition error: {{error}}": "خطای تشخیص گفتار: {{error}}",
	"Speech-to-Text Engine": "موتور گفتار به متن",
	"SpeechRecognition API is not supported in this browser.": "API تشخیص گفتار در این مرورگر پشتیبانی نمی شود.",
	"Stop Sequence": "توالی توقف",
	"STT Settings": "STT تنظیمات",
	"Submit": "ارسال",
	"Subtitle (e.g. about the Roman Empire)": "",
	"Success": "موفقیت",
	"Successfully updated.": "با موفقیت به روز شد",
	"Sync All": "همگام سازی همه",
	"System": "سیستم",
	"System Prompt": "پرامپت سیستم",
	"Tags": "تگ\u200cها",
	"Tell us more:": "",
	"Temperature": "دما",
	"Template": "الگو",
	"Text Completion": "تکمیل متن",
	"Text-to-Speech Engine": "موتور تبدیل متن به گفتار",
	"Tfs Z": "Tfs Z",
	"Thanks for your feedback!": "",
	"Theme": "قالب",
	"This ensures that your valuable conversations are securely saved to your backend database. Thank you!": "این تضمین می کند که مکالمات ارزشمند شما به طور ایمن در پایگاه داده بکند ذخیره می شود. تشکر!",
	"This setting does not sync across browsers or devices.": "این تنظیم در مرورگرها یا دستگاه\u200cها همگام\u200cسازی نمی\u200cشود.",
	"Thorough explanation": "",
	"Tip: Update multiple variable slots consecutively by pressing the tab key in the chat input after each replacement.": "با فشردن کلید Tab در ورودی چت پس از هر بار تعویض، چندین متغیر را به صورت متوالی به روزرسانی کنید.",
	"Title": "عنوان",
	"Title (e.g. Tell me a fun fact)": "",
	"Title Auto-Generation": "تولید خودکار عنوان",
	"Title Generation Prompt": "پرامپت تولید عنوان",
	"to": "به",
	"To access the available model names for downloading,": "برای دسترسی به نام مدل های موجود برای دانلود،",
	"To access the GGUF models available for downloading,": "برای دسترسی به مدل\u200cهای GGUF موجود برای دانلود،",
	"to chat input.": "در ورودی گپ.",
	"Toggle settings": "نمایش/عدم نمایش تنظیمات",
	"Toggle sidebar": "نمایش/عدم نمایش نوار کناری",
	"Top K": "Top K",
	"Top P": "Top P",
	"Trouble accessing Ollama?": "در دسترسی به اولاما مشکل دارید؟",
	"TTS Settings": "تنظیمات TTS",
	"Type Hugging Face Resolve (Download) URL": "مقدار URL دانلود (Resolve) Hugging Face را وارد کنید",
	"Uh-oh! There was an issue connecting to {{provider}}.": "اوه اوه! مشکلی در اتصال به {{provider}} وجود داشت.",
	"Unknown File Type '{{file_type}}', but accepting and treating as plain text": "نوع فایل '{{file_type}}' ناشناخته است، به عنوان یک فایل متنی ساده با آن برخورد می شود.",
	"Update and Copy Link": "",
	"Update Embedding Model": "",
	"Update embedding model (e.g. {{model}})": "",
	"Update password": "به روزرسانی رمزعبور",
	"Update Reranking Model": "",
	"Update reranking model (e.g. {{model}})": "",
	"Upload a GGUF model": "آپلود یک مدل GGUF",
	"Upload files": "بارگذاری فایل\u200cها",
	"Upload Progress": "پیشرفت آپلود",
	"URL Mode": "حالت URL",
	"Use '#' in the prompt input to load and select your documents.": "در پرامپت از '#' برای لود و انتخاب اسناد خود استفاده کنید.",
	"Use Gravatar": "استفاده از گراواتار",
	"Use Initials": "",
	"user": "کاربر",
	"User Permissions": "مجوزهای کاربر",
	"Users": "کاربران",
	"Utilize": "استفاده کنید",
	"Valid time units:": "واحدهای زمانی معتبر:",
	"variable": "متغیر",
	"variable to have them replaced with clipboard content.": "متغیر برای جایگزینی آنها با محتوای کلیپ بورد.",
	"Version": "نسخه",
	"Warning: If you update or change your embedding model, you will need to re-import all documents.": "",
	"Web": "وب",
	"Webhook URL": "",
	"WebUI Add-ons": "WebUI افزونه\u200cهای",
	"WebUI Settings": "تنظیمات WebUI",
	"WebUI will make requests to": "WebUI درخواست\u200cها را ارسال خواهد کرد به",
	"What’s New in": "موارد جدید در",
	"When history is turned off, new chats on this browser won't appear in your history on any of your devices.": "وقتی سابقه خاموش است، چت\u200cهای جدید در این مرورگر در سابقه شما در هیچ یک از دستگاه\u200cهایتان ظاهر نمی\u200cشوند.",
	"Whisper (Local)": "ویسپر (محلی)",
	"Write a prompt suggestion (e.g. Who are you?)": "یک پیشنهاد پرامپت بنویسید (مثلاً شما کی هستید؟)",
	"Write a summary in 50 words that summarizes [topic or keyword].": "خلاصه ای در 50 کلمه بنویسید که [موضوع یا کلمه کلیدی] را خلاصه کند.",
	"You": "شما",
	"You're a helpful assistant.": "تو یک دستیار سودمند هستی.",
	"You're now logged in.": "شما اکنون وارد شده\u200cاید."
}<|MERGE_RESOLUTION|>--- conflicted
+++ resolved
@@ -285,14 +285,8 @@
 	"Permission denied when accessing microphone: {{error}}": "هنگام دسترسی به میکروفون، اجازه داده نشد: {{error}}",
 	"Plain text (.txt)": "",
 	"Playground": "زمین بازی",
-<<<<<<< HEAD
-	"Positive attitude": "",
-	"Profile Image": "",
-	"Prompt (e.g. Tell me a fun fact about the Roman Empire)": "",
-=======
 	"Archived Chats": "آرشیو تاریخچه چت",
 	"Profile": "پروفایل",
->>>>>>> c7fa024b
 	"Prompt Content": "محتویات پرامپت",
 	"Prompt suggestions": "پیشنهادات پرامپت",
 	"Prompts": "پرامپت\u200cها",
